--- conflicted
+++ resolved
@@ -3,14 +3,6 @@
 Rustastic SMTP is meant to provide SMTP tools such as email address parsing
 utilities as well as a configurable SMTP server and client. The goal is to eventually comply with the
 [SMTP spec from RFC 5321](http://tools.ietf.org/html/rfc5321).
-
-<<<<<<< HEAD
-**EDIT 15.05.2015: Rust stable v1 is coming today. I am currently working on getting a new release of Rustatic SMTP that works with Rust v1. Might take a bit of time though.**
-
-# Example
-=======
-Here's a public roadmap: https://trello.com/b/nC5JR22d/rsmtp. Open an issue or
->>>>>>> 7ca3adc2
 
 **THIS PACKAGE IS CURRENTLY UNSTABLE.**
 
